--- conflicted
+++ resolved
@@ -1,4 +1,3 @@
-<<<<<<< HEAD
 from unittest import TestCase, main
 from unittest.mock import call, MagicMock
 
@@ -126,134 +125,4 @@
 
 
 if __name__ == '__main__':
-    main()  # pragma: no cover
-=======
-from unittest import TestCase, main
-from unittest.mock import call, MagicMock
-
-from iclib.mcp23s17 import MCP23S17, Mode, Port, Register
-
-
-class MCP23S17TestCase(TestCase):
-    def test_read_register(self) -> None:
-        mock_hardware_reset_gpio = MagicMock()
-        mock_interrupt_output_a_gpio = MagicMock()
-        mock_interrupt_output_b_gpio = MagicMock()
-        mock_hardware_reset_gpio.read.return_value = False
-        mock_interrupt_output_a_gpio.read.return_value = False
-        mock_interrupt_output_b_gpio.read.return_value = False
-        mock_spi = MagicMock(
-            mode=MCP23S17.SPI_MODES[0],
-            max_speed=MCP23S17.MAX_SPI_MAX_SPEED,
-            bit_order=MCP23S17.SPI_BIT_ORDER,
-            bits_per_word=MCP23S17.SPI_WORD_BIT_COUNT,
-            extra_flags=0,
-        )
-        mock_spi.transfer.return_value = [0b11111111, 0b11111111, 0b00000000]
-        mcp23s17 = MCP23S17(
-            mock_hardware_reset_gpio,
-            mock_interrupt_output_a_gpio,
-            mock_interrupt_output_b_gpio,
-            mock_spi,
-        )
-
-        self.assertEqual(
-            mcp23s17.read_register(Port.PORTA, Register.INTCON),
-            [0b00000000],
-        )
-        mock_spi.transfer.assert_called_once_with([0b01000001, 0x08, 0xFF])
-        mock_spi.clear_calls()
-        mock_spi.reset_mock()
-        self.assertEqual(
-            mcp23s17.read_register(Port.PORTB, Register.INTCON),
-            [0b00000000],
-        )
-        mock_spi.transfer.assert_called_once_with([0b01000001, 0x09, 0xFF])
-        mock_spi.reset_mock()
-
-        mcp23s17.mode = Mode.EIGHT_BIT_MODE
-
-        mock_spi.transfer.assert_has_calls(
-            [
-                call([0b01000001, 0x0A, 0xFF]),
-                call([0b01000000, 0x0A, 0b10000000]),
-            ],
-        )
-        mock_spi.reset_mock()
-
-        self.assertEqual(
-            mcp23s17.read_register(Port.PORTA, Register.INTCON),
-            [0b00000000],
-        )
-        mock_spi.transfer.assert_called_once_with([0b01000001, 0x04, 0xFF])
-        mock_spi.clear_calls()
-        mock_spi.reset_mock()
-        self.assertEqual(
-            mcp23s17.read_register(Port.PORTB, Register.INTCON),
-            [0b00000000],
-        )
-        mock_spi.transfer.assert_called_once_with([0b01000001, 0x14, 0xFF])
-
-    def test_write_register(self) -> None:
-        mock_hardware_reset_gpio = MagicMock()
-        mock_interrupt_output_a_gpio = MagicMock()
-        mock_interrupt_output_b_gpio = MagicMock()
-        mock_hardware_reset_gpio.read.return_value = False
-        mock_interrupt_output_a_gpio.read.return_value = False
-        mock_interrupt_output_b_gpio.read.return_value = False
-        mock_spi = MagicMock(
-            mode=MCP23S17.SPI_MODES[0],
-            max_speed=MCP23S17.MAX_SPI_MAX_SPEED,
-            bit_order=MCP23S17.SPI_BIT_ORDER,
-            bits_per_word=MCP23S17.SPI_WORD_BIT_COUNT,
-            extra_flags=0,
-        )
-        mock_spi.transfer.return_value = [0b11111111, 0b11111111, 0b00000000]
-        mcp23s17 = MCP23S17(
-            mock_hardware_reset_gpio,
-            mock_interrupt_output_a_gpio,
-            mock_interrupt_output_b_gpio,
-            mock_spi,
-        )
-
-        self.assertEqual(
-            mcp23s17.write_register(Port.PORTA, Register.INTCON, [0b10101010]),
-            [0b00000000],
-        )
-        mock_spi.transfer.assert_called_once_with([0b01000000, 0x08, 0xAA])
-        mock_spi.clear_calls()
-        mock_spi.reset_mock()
-        self.assertEqual(
-            mcp23s17.write_register(Port.PORTB, Register.INTCON, [0b10101010]),
-            [0b00000000],
-        )
-        mock_spi.transfer.assert_called_once_with([0b01000000, 0x09, 0xAA])
-        mock_spi.reset_mock()
-
-        mcp23s17.mode = Mode.EIGHT_BIT_MODE
-
-        mock_spi.transfer.assert_has_calls(
-            [
-                call([0b01000001, 0x0A, 0xFF]),
-                call([0b01000000, 0x0A, 0b10000000]),
-            ],
-        )
-        mock_spi.reset_mock()
-
-        self.assertEqual(
-            mcp23s17.write_register(Port.PORTA, Register.INTCON, [0b10101010]),
-            [0b00000000],
-        )
-        mock_spi.transfer.assert_called_once_with([0b01000000, 0x04, 0xAA])
-        mock_spi.clear_calls()
-        mock_spi.reset_mock()
-        self.assertEqual(
-            mcp23s17.write_register(Port.PORTB, Register.INTCON, [0b10101010]),
-            [0b00000000],
-        )
-        mock_spi.transfer.assert_called_once_with([0b01000000, 0x14, 0xAA])
-
-
-if __name__ == '__main__':
-    main()  # pragma: no cover
->>>>>>> 04f1f129
+    main()  # pragma: no cover